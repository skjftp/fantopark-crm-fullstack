// Enhanced backend/src/routes/leads.js - FULLY BACKWARD COMPATIBLE + AUTO-REMINDERS + ASSIGNMENT RULES
const express = require('express');
const router = express.Router();
const Lead = require('../models/Lead');
const AssignmentRule = require('../models/AssignmentRule');
const { authenticateToken } = require('../middleware/auth');

// Import db for bulk operations (you already had this)
const { db, collections } = require('../config/db');

// Helper function to get user name by email (for suggestions)
async function getUserName(email) {
  try {
    const snapshot = await db.collection('crm_users')
      .where('email', '==', email)
      .limit(1)
      .get();
    
    if (!snapshot.empty) {
      return snapshot.docs[0].data().name;
    }
    return email; // fallback to email if name not found
  } catch (error) {
    return email; // fallback on error
  }
}

// 🔧 **FIXED: Enhanced Auto-Assignment Function**
async function performEnhancedAutoAssignment(leadData) {
  console.log('🎯 === ENHANCED AUTO-ASSIGNMENT START ===');
  console.log('Lead name:', leadData.name);
  console.log('Potential value:', leadData.potential_value);
  console.log('Business type:', leadData.business_type);
  
  try {
    // 🔧 FIXED: Query for both 'active' and 'is_active' fields to handle database inconsistency
    const snapshot = await db.collection('crm_assignment_rules').get();
    
    console.log(`📋 Found ${snapshot.size} total assignment rules`);
    
    if (snapshot.empty) {
      console.log('⚠️ No assignment rules found');
      return null;
    }
    
    // Filter active rules and sort by priority
    const allRules = snapshot.docs.map(doc => ({ id: doc.id, ...doc.data() }));
    const activeRules = allRules.filter(rule => {
      // Handle both 'active' and 'is_active' fields
      const isActive = rule.active === true || rule.is_active === true || 
                      (rule.active === undefined && rule.is_active === undefined);
      return isActive;
    }).sort((a, b) => (a.priority || 99) - (b.priority || 99));
    
    console.log(`📋 Found ${activeRules.length} active assignment rules`);
    
    if (activeRules.length === 0) {
      console.log('⚠️ No active assignment rules found');
      return null;
    }
    
    // Evaluate each rule
    for (const rule of activeRules) {
      console.log(`\n🧪 Testing rule: ${rule.name} (Priority: ${rule.priority})`);
      console.log('   Conditions:', rule.conditions);
      
      if (evaluateRuleConditions(leadData, rule.conditions)) {
        console.log(`✅ Rule matched: ${rule.name}`);
        
        const assignee = selectWeightedAssignee(rule);
        if (assignee) {
          console.log(`🎯 Selected assignee: ${assignee}`);
          
          // Update assignment tracking for round-robin
          try {
            await updateRuleLastAssignment(rule.id, rule.last_assignment_index || 0);
          } catch (updateError) {
            console.log('⚠️ Failed to update assignment tracking:', updateError.message);
          }
          
          const result = {
            assigned_to: assignee,
            auto_assigned: true,
            assignment_reason: rule.description || `Matched rule: ${rule.name}`,
            assignment_rule_used: rule.name,
            assignment_rule_id: rule.id,
            assignment_date: new Date().toISOString(),
            status: 'assigned'
          };
          
          console.log('✅ Auto-assignment successful:', result);
          return result;
        } else {
          console.log(`❌ No assignees available for rule: ${rule.name}`);
        }
      } else {
        console.log(`❌ Rule conditions not met: ${rule.name}`);
      }
    }
    
    console.log('⚠️ No assignment rules matched');
    return null;
    
  } catch (error) {
    console.error('❌ Enhanced auto-assignment error:', error);
    return null;
  }
}

// ✅ COMPLETE: Enhanced condition evaluation with detailed logging
function evaluateRuleConditions(leadData, conditions) {
  if (!conditions || Object.keys(conditions).length === 0) {
    console.log('   ✅ No conditions - rule matches all leads');
    return true;
  }
  
  console.log('   🔍 Evaluating conditions against lead data:');
  console.log('     Lead potential_value:', leadData.potential_value);
  console.log('     Lead business_type:', leadData.business_type);
  
  // 🔧 FIXED: Handle both object and array condition formats
  let conditionsToCheck = conditions;
  
  // If conditions is an array, convert to object format
  if (Array.isArray(conditions)) {
    console.log('   📝 Converting array conditions to object format');
    conditionsToCheck = {};
    conditions.forEach(condition => {
      if (condition.field && condition.operator && condition.value !== undefined) {
        const field = condition.field;
        const operator = condition.operator;
        const value = condition.value;
        
        if (operator === '>=') {
          conditionsToCheck[field] = { gte: value };
        } else if (operator === '>') {
          conditionsToCheck[field] = { gt: value };
        } else if (operator === '<=') {
          conditionsToCheck[field] = { lte: value };
        } else if (operator === '<') {
          conditionsToCheck[field] = { lt: value };
        } else if (operator === '==' || operator === '=') {
          conditionsToCheck[field] = value;
        } else if (operator === '!=') {
          conditionsToCheck[field] = { neq: value };
        }
      }
    });
  }
  
  for (const [field, condition] of Object.entries(conditionsToCheck)) {
    const leadValue = leadData[field];
    console.log(`   🧪 Checking field "${field}": ${leadValue} vs`, condition);
    
    if (typeof condition === 'object' && condition !== null) {
      // Handle complex conditions like {gte: 100000}
      if (condition.gte !== undefined) {
        const passes = Number(leadValue) >= Number(condition.gte);
        console.log(`     ${passes ? '✅' : '❌'} ${leadValue} >= ${condition.gte}: ${passes}`);
        if (!passes) return false;
      }
      if (condition.gt !== undefined) {
        const passes = Number(leadValue) > Number(condition.gt);
        console.log(`     ${passes ? '✅' : '❌'} ${leadValue} > ${condition.gt}: ${passes}`);
        if (!passes) return false;
      }
      if (condition.lte !== undefined) {
        const passes = Number(leadValue) <= Number(condition.lte);
        console.log(`     ${passes ? '✅' : '❌'} ${leadValue} <= ${condition.lte}: ${passes}`);
        if (!passes) return false;
      }
      if (condition.lt !== undefined) {
        const passes = Number(leadValue) < Number(condition.lt);
        console.log(`     ${passes ? '✅' : '❌'} ${leadValue} < ${condition.lt}: ${passes}`);
        if (!passes) return false;
      }
      if (condition.eq !== undefined) {
        const passes = leadValue === condition.eq;
        console.log(`     ${passes ? '✅' : '❌'} ${leadValue} === ${condition.eq}: ${passes}`);
        if (!passes) return false;
      }
      if (condition.neq !== undefined) {
        const passes = leadValue !== condition.neq;
        console.log(`     ${passes ? '✅' : '❌'} ${leadValue} !== ${condition.neq}: ${passes}`);
        if (!passes) return false;
      }
      if (condition.in !== undefined && Array.isArray(condition.in)) {
        const passes = condition.in.includes(leadValue);
        console.log(`     ${passes ? '✅' : '❌'} ${leadValue} in [${condition.in.join(', ')}]: ${passes}`);
        if (!passes) return false;
      }
    } else {
      // Handle simple equality conditions
      const passes = leadValue === condition;
      console.log(`     ${passes ? '✅' : '❌'} ${leadValue} === ${condition}: ${passes}`);
      if (!passes) return false;
    }
  }
  
  console.log('   ✅ All conditions passed');
  return true;
}

// ✅ COMPLETE: Enhanced assignee selection with weighted round-robin
function selectWeightedAssignee(rule) {
  if (!rule.assignees || rule.assignees.length === 0) {
    console.log('   ❌ No assignees defined for rule');
    return null;
  }
  
  console.log('   👥 Available assignees:', rule.assignees);
  
  // Handle different assignee formats from your database
  let assignees = rule.assignees;
  
  // If assignees is array of objects with email and weight
  if (assignees[0] && typeof assignees[0] === 'object') {
    // Handle both 'email' and 'user_email' fields
    const validAssignees = assignees.filter(assignee => assignee.email || assignee.user_email);
    
    if (validAssignees.length === 0) {
      console.log('   ❌ No valid assignees with email found');
      return null;
    }
    
    // For weighted round robin, create a pool based on weights
    const weightedPool = [];
    validAssignees.forEach(assignee => {
      const email = assignee.email || assignee.user_email;
      const weight = assignee.weight || 50; // Default weight 50
      for (let i = 0; i < weight; i++) {
        weightedPool.push(email);
      }
    });
    
    if (weightedPool.length === 0) {
      return validAssignees[0].email || validAssignees[0].user_email; // Fallback to first assignee
    }
    
    // Use round-robin with weights
    const currentIndex = rule.last_assignment_index || 0;
    const nextIndex = (currentIndex + 1) % weightedPool.length;
    const selected = weightedPool[nextIndex];
    
    console.log(`   🎯 Weighted selection: ${selected} (index ${nextIndex} of ${weightedPool.length})`);
    return selected;
  }
  
  // If assignees is simple array of emails (fallback)
  if (Array.isArray(assignees) && typeof assignees[0] === 'string') {
    // Round-robin selection using last_assignment_index
    const lastIndex = rule.last_assignment_index || 0;
    const nextIndex = (lastIndex + 1) % assignees.length;
    const selected = assignees[nextIndex];
    
    console.log(`   🔄 Round-robin selection: ${selected} (index: ${nextIndex})`);
    return selected;
  }
  
  // Final fallback: just pick the first assignee
  const fallback = assignees[0]?.email || assignees[0]?.user_email || assignees[0];
  console.log(`   ⚠️ Fallback selection: ${fallback}`);
  return fallback;
}

// ✅ COMPLETE: Update rule's last assignment index for round-robin
async function updateRuleLastAssignment(ruleId, currentIndex) {
  try {
    const newIndex = currentIndex + 1;
    await db.collection('crm_assignment_rules').doc(ruleId).update({
      last_assignment_index: newIndex,
      updated_date: new Date().toISOString()
    });
    console.log(`   ✅ Updated assignment index for rule ${ruleId}: ${newIndex}`);
  } catch (error) {
    console.error('   ❌ Failed to update assignment index:', error);
    // Don't throw - this is non-critical for lead creation
  }
}

// ===== ALL YOUR EXISTING ROUTES (UNCHANGED) =====

// GET all leads - SAME AS YOUR ORIGINAL
router.get('/', authenticateToken, async (req, res) => {
  try {
    const leads = await Lead.getAll(req.query);
    res.json({ data: leads });
  } catch (error) {
    res.status(500).json({ error: error.message });
  }
});

// GET single lead - SAME AS YOUR ORIGINAL
router.get('/:id', authenticateToken, async (req, res) => {
  try {
    const lead = await Lead.getById(req.params.id);
    if (!lead) {
      return res.status(404).json({ error: 'Lead not found' });
    }
    res.json({ data: lead });
  } catch (error) {
    res.status(500).json({ error: error.message });
  }
});

// PUT update lead - ENHANCED WITH AUTO-REMINDERS
router.put('/:id', authenticateToken, async (req, res) => {
  try {
    const leadId = req.params.id;
    const updates = req.body;
    
    // Get current lead to compare status changes
    const currentLead = await Lead.getById(leadId);
    if (!currentLead) {
      return res.status(404).json({ error: 'Lead not found' });
    }

    const oldStatus = currentLead.status;
    const newStatus = updates.status;
    
    console.log(`🔄 Updating lead ${leadId}: ${oldStatus} → ${newStatus || 'no status change'}`);

    // UPDATE: Enhanced update with auto-reminder support
    const updatedLead = await Lead.update(leadId, updates);
    
    // NEW: Auto-reminder logic for status changes
    if (newStatus && newStatus !== oldStatus) {
      try {
        console.log(`📱 Creating auto-reminder for status change: ${oldStatus} → ${newStatus}`);
        const Reminder = require('../models/Reminder');
        
        // Cancel old pending reminders for this lead
        await Lead.cancelOldReminders(leadId, newStatus);
        
        // Create new reminder for new status
        await Lead.createAutoReminder(leadId, updatedLead);
        
      } catch (reminderError) {
        console.error('⚠️ Auto-reminder creation failed (non-critical):', reminderError.message);
        // Don't fail the update if reminder creation fails
      }
    }
    
    // Optional client metadata update (only if client_id exists)
    try {
      if (updatedLead.client_id) {
        await Lead.updateClientMetadata(updatedLead.client_id, {
          client_last_activity: new Date().toISOString()
        });
      }
    } catch (clientError) {
      console.log('Client metadata update failed (non-critical):', clientError.message);
    }
    
    res.json({ data: updatedLead });
  } catch (error) {
    console.error('Error updating lead:', error);
    res.status(500).json({ error: error.message });
  }
});

// DELETE lead - SAME AS YOUR ORIGINAL
router.delete('/:id', authenticateToken, async (req, res) => {
  try {
    const leadId = req.params.id;
    
    // NEW: Cancel any pending reminders for this lead before deletion
    try {
      await Lead.cancelOldReminders(leadId, 'deleted');
      console.log(`✅ Cancelled reminders for deleted lead: ${leadId}`);
    } catch (reminderError) {
      console.error('⚠️ Failed to cancel reminders for deleted lead:', reminderError.message);
    }
    
    await Lead.delete(leadId);
    res.json({ data: { message: 'Lead deleted successfully' } });
  } catch (error) {
    res.status(500).json({ error: error.message });
  }
});

// DELETE all leads - YOUR EXISTING BULK DELETE (UNCHANGED)
router.delete('/', authenticateToken, async (req, res) => {
  try {
    console.log('DELETE /leads - Bulk delete request');
    console.log('Headers:', req.headers);
    console.log('User:', req.user);
    
    // Check if user is super_admin
    if (!req.user || req.user.role !== 'super_admin') {
      console.log('Access denied - not super_admin');
      return res.status(403).json({ error: 'Only super admins can perform bulk delete' });
    }
    
    // Check headers (case-insensitive)
    const deleteAll = req.headers['x-delete-all'] || req.headers['X-Delete-All'];
    const testMode = req.headers['x-test-mode'] || req.headers['X-Test-Mode'];
    
    if (deleteAll !== 'true' || testMode !== 'true') {
      console.log('Missing required headers');
      return res.status(403).json({ error: 'Bulk delete requires test mode headers' });
    }
    
    console.log('Authorized - proceeding with bulk delete');
    
    // Get all leads
    const snapshot = await db.collection(collections.leads).get();
    
    if (snapshot.empty) {
      console.log('No leads to delete');
      return res.json({ message: 'No leads to delete', count: 0 });
    }
    
    // NEW: Also delete all reminders when bulk deleting leads
    try {
      const reminderSnapshot = await db.collection('crm_reminders').get();
      if (!reminderSnapshot.empty) {
        const reminderBatch = db.batch();
        reminderSnapshot.docs.forEach((doc) => {
          reminderBatch.delete(doc.ref);
        });
        await reminderBatch.commit();
        console.log(`Deleted ${reminderSnapshot.size} reminders`);
      }
    } catch (reminderError) {
      console.error('Failed to delete reminders during bulk delete:', reminderError.message);
    }
    
    // Delete in batches of 500 (Firestore limit)
    const batchSize = 500;
    let deleted = 0;
    
    while (deleted < snapshot.size) {
      const batch = db.batch();
      const currentBatch = snapshot.docs.slice(deleted, deleted + batchSize);
      
      currentBatch.forEach((doc) => {
        batch.delete(doc.ref);
      });
      
      await batch.commit();
      deleted += currentBatch.length;
      console.log(`Deleted batch: ${currentBatch.length} docs (total: ${deleted})`);
    }
    
    console.log(`Successfully deleted ${deleted} leads`);
    res.json({ 
      message: `Successfully deleted ${deleted} leads`,
      count: deleted 
    });
    
  } catch (error) {
    console.error('Bulk delete leads error:', error);
    res.status(500).json({ 
      error: 'Failed to delete leads', 
      details: error.message 
    });
  }
});

// ===== NEW ROUTES FOR CLIENT MANAGEMENT (ADDITIVE ONLY) =====

// NEW: Check if phone number exists (for frontend suggestions)
router.get('/check-phone/:phone', authenticateToken, async (req, res) => {
  try {
    const phone = req.params.phone;
    const clientInfo = await Lead.getClientByPhone(phone);
    
    if (clientInfo) {
      const primaryAssignedToName = await getUserName(clientInfo.primary_assigned_to);
      
      res.json({
        exists: true,
        suggestion: {
          suggested_assigned_to: clientInfo.primary_assigned_to,
          suggested_assigned_to_name: primaryAssignedToName,
          suggested_reason: `This client has ${clientInfo.total_leads} other lead(s) assigned to ${primaryAssignedToName}`,
          client_history: clientInfo.leads,
          events_interested: clientInfo.events
        }
      });
    } else {
      res.json({ exists: false });
    }
  } catch (error) {
    console.error('Error checking phone:', error);
    res.status(500).json({ error: error.message });
  }
});

// 🔧 **FIXED: POST create lead - ENHANCED WITH WORKING AUTO-ASSIGNMENT**
router.post('/', authenticateToken, async (req, res) => {
  try {
    let newLeadData = { ...req.body };
    
    console.log(`🆕 Creating new lead: ${newLeadData.name} (${newLeadData.phone}) with status: ${newLeadData.status || 'unassigned'}`);
    
<<<<<<< HEAD
    // 🚀 **FIXED: Enhanced Auto-Assignment Logic (BEFORE client detection)**
    if (true) { // TEMP: Force auto-assignment test
  console.log('🎯 No assignment provided - attempting enhanced auto-assignment...');
=======
    // 🚀 **WORKING: Auto-Assignment Logic using AssignmentRule model**
    if (!newLeadData.assigned_to || newLeadData.assigned_to === '') {
      console.log('🎯 No assignment provided - attempting auto-assignment...');
>>>>>>> 0405ee77
      
      try {
        // Use the working AssignmentRule.testAssignment method
        const assignment = await AssignmentRule.testAssignment(newLeadData);
        
        if (assignment && assignment.assigned_to) {
          // Apply assignment results
          newLeadData.assigned_to = assignment.assigned_to;
          newLeadData.assignment_rule_used = assignment.rule_matched;
          newLeadData.assignment_reason = assignment.assignment_reason;
          newLeadData.auto_assigned = assignment.auto_assigned;
          newLeadData.assignment_rule_id = assignment.rule_id;
          newLeadData.assignment_date = new Date().toISOString();
          newLeadData.status = 'assigned';
          
          console.log(`✅ Auto-assignment successful: ${assignment.assigned_to}`);
          console.log(`📋 Rule matched: ${assignment.rule_matched}`);
          console.log(`📋 Reason: ${assignment.assignment_reason}`);
        } else {
          console.log('⚠️ Auto-assignment - no rules matched');
        }
      } catch (assignmentError) {
        console.error('❌ Auto-assignment failed:', assignmentError);
        // Continue with lead creation even if auto-assignment fails
      }
    } else {
      console.log('✅ Lead already has assignment:', newLeadData.assigned_to);
    }

    
    // Client detection logic (only if phone is provided)
    if (newLeadData.phone) {
      console.log('🔍 Running client detection for phone:', newLeadData.phone);
      
      try {
        const clientInfo = await Lead.getClientByPhone(newLeadData.phone);
        
        if (clientInfo) {
          console.log(`📞 Existing client found with ${clientInfo.total_leads} leads`);
          
          // Only override auto-assignment if no assignment was made and client has preferred assignee
          if (!newLeadData.assigned_to && clientInfo.primary_assigned_to) {
            newLeadData.assigned_to = clientInfo.primary_assigned_to;
            newLeadData.assignment_reason = `Client detection: Previous leads assigned to ${clientInfo.primary_assigned_to}`;
            console.log('📋 Client detection assignment:', clientInfo.primary_assigned_to);
          } else if (newLeadData.assigned_to !== clientInfo.primary_assigned_to) {
            newLeadData.manual_assignment_override = true;
            console.log('🔄 Manual/auto assignment differs from client history');
          }
          
          // Add client metadata
          newLeadData.client_id = clientInfo.client_id;
          newLeadData.is_primary_lead = false;
          newLeadData.client_total_leads = clientInfo.total_leads + 1;
          newLeadData.client_events = [...clientInfo.events, newLeadData.lead_for_event];
          newLeadData.client_first_contact = clientInfo.first_contact;
          
          // Update existing leads' metadata
          await Lead.updateClientMetadata(clientInfo.client_id, {
            client_total_leads: clientInfo.total_leads + 1,
            client_events: newLeadData.client_events,
            client_last_activity: new Date().toISOString()
          });
          
          console.log('✅ Client metadata updated');
        } else {
          console.log('👤 New client - creating primary lead');
          
          // New client - set as primary
          newLeadData.is_primary_lead = true;
          newLeadData.client_total_leads = 1;
          if (newLeadData.lead_for_event) {
            newLeadData.client_events = [newLeadData.lead_for_event];
          }
        }
      } catch (clientError) {
        console.log('⚠️ Client detection failed (non-critical):', clientError.message);
        // Continue with regular lead creation if client detection fails
      }
    }
    
    // 📝 **FINAL LEAD CREATION with all assignment metadata**
    console.log('💾 Creating lead with final data:', {
      name: newLeadData.name,
      assigned_to: newLeadData.assigned_to,
      auto_assigned: newLeadData.auto_assigned,
      assignment_rule_used: newLeadData.assignment_rule_used,
      status: newLeadData.status
    });
    
    // Create lead with auto-reminder support
    const lead = new Lead(newLeadData);
    const savedLead = await lead.save(); // This will trigger auto-reminder creation in the Lead model
    
    console.log(`✅ Lead created successfully: ${savedLead.id}`);
    
    // Enhanced response includes assignment info
    const response = { 
      data: savedLead,
      message: 'Lead created successfully'
    };
    
    // Add assignment info to response if auto-assigned
    if (savedLead.auto_assigned) {
      response.assignment_info = {
        auto_assigned: true,
        assigned_to: savedLead.assigned_to,
        assignment_reason: savedLead.assignment_reason,
        rule_used: savedLead.assignment_rule_used
      };
      response.message += ' with auto-assignment';
      console.log('📊 Assignment info added to response');
    }
    
    res.status(201).json(response);
    
  } catch (error) {
    console.error('❌ Error creating lead:', error);
    res.status(500).json({ error: error.message });
  }
});

// ===== NEW ROUTES FOR REMINDER MANAGEMENT =====

// NEW: Get reminders for a specific lead
router.get('/:id/reminders', authenticateToken, async (req, res) => {
  try {
    const leadId = req.params.id;
    const Reminder = require('../models/Reminder');
    
    const reminders = await Reminder.getByLead(leadId);
    res.json({ data: reminders });
  } catch (error) {
    console.error('Error fetching lead reminders:', error);
    res.status(500).json({ error: error.message });
  }
});

// NEW: Manually create reminder for a lead
router.post('/:id/reminders', authenticateToken, async (req, res) => {
  try {
    const leadId = req.params.id;
    const reminderData = req.body;
    
    // Verify lead exists
    const lead = await Lead.getById(leadId);
    if (!lead) {
      return res.status(404).json({ error: 'Lead not found' });
    }
    
    const Reminder = require('../models/Reminder');
    
    // Create manual reminder
    const newReminderData = {
      ...reminderData,
      lead_id: leadId,
      auto_generated: false,
      created_by: req.user.email
    };
    
    const reminder = new Reminder(newReminderData);
    const savedReminder = await reminder.save();
    
    console.log(`📝 Manual reminder created: ${savedReminder.id} for lead: ${leadId}`);
    res.status(201).json({ data: savedReminder });
  } catch (error) {
    console.error('Error creating manual reminder:', error);
    res.status(500).json({ error: error.message });
  }
});

module.exports = router;<|MERGE_RESOLUTION|>--- conflicted
+++ resolved
@@ -495,16 +495,12 @@
     
     console.log(`🆕 Creating new lead: ${newLeadData.name} (${newLeadData.phone}) with status: ${newLeadData.status || 'unassigned'}`);
     
-<<<<<<< HEAD
     // 🚀 **FIXED: Enhanced Auto-Assignment Logic (BEFORE client detection)**
     if (true) { // TEMP: Force auto-assignment test
   console.log('🎯 No assignment provided - attempting enhanced auto-assignment...');
-=======
     // 🚀 **WORKING: Auto-Assignment Logic using AssignmentRule model**
     if (!newLeadData.assigned_to || newLeadData.assigned_to === '') {
-      console.log('🎯 No assignment provided - attempting auto-assignment...');
->>>>>>> 0405ee77
-      
+      console.log('🎯 No assignment provided - attempting auto-assignment...');      
       try {
         // Use the working AssignmentRule.testAssignment method
         const assignment = await AssignmentRule.testAssignment(newLeadData);
